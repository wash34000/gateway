--- conflicted
+++ resolved
@@ -13,12 +13,7 @@
 # You should have received a copy of the GNU Affero General Public License
 # along with this program.  If not, see <http://www.gnu.org/licenses/>.
 """ Includes the WebService class """
-<<<<<<< HEAD
-=======
-
-import logging
-LOGGER = logging.getLogger("openmotics")
->>>>>>> 2c0da647
+
 
 import threading
 import random
